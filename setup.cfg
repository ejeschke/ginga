--- conflicted
+++ resolved
@@ -87,7 +87,6 @@
     ginga = ginga.rv.main:_main
     ggrc = ginga.misc.grc:_main
 
-<<<<<<< HEAD
 ginga_modes =
     meta = ginga.modes.meta:MetaMode
     draw = ginga.modes.draw:DrawMode
@@ -101,6 +100,13 @@
     camera = ginga.modes.camera:CameraMode
     naxis = ginga.modes.naxis:NaxisMode
 
+ginga_loaders =
+    pillow = ginga.util.io.io_rgb:PillowFileHandler
+    opencv = ginga.util.io.io_rgb:OpenCvFileHandler
+    astropy = ginga.util.io.io_fits:AstropyFitsFileHandler
+    fitsio = ginga.util.io.io_fits:FitsioFileHandler
+    asdf = ginga.util.io.io_asdf:ASDFFileHandler
+
 # for Babel
 [extract_messages]
 input_dirs = ginga
@@ -110,14 +116,6 @@
 [compile_catalog]
 domain = ginga
 directory = ginga/locale
-=======
-ginga_loaders =
-    pillow = ginga.util.io.io_rgb:PillowFileHandler
-    opencv = ginga.util.io.io_rgb:OpenCvFileHandler
-    astropy = ginga.util.io.io_fits:AstropyFitsFileHandler
-    fitsio = ginga.util.io.io_fits:FitsioFileHandler
-    asdf = ginga.util.io.io_asdf:ASDFFileHandler
->>>>>>> 27962d12
 
 [flake8]
 # Ignoring these for now:
