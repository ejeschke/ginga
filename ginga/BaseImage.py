--- conflicted
+++ resolved
@@ -328,6 +328,7 @@
         return mdata
 
     def get_scaled_cutout_wdht(self, x1, y1, x2, y2, new_wd, new_ht):
+
         shp = self.shape
 
         (view, (scale_x, scale_y)) = \
@@ -399,84 +400,6 @@
 
         return res
 
-<<<<<<< HEAD
-    def histogram(self, x1, y1, x2, y2, z=None, pct=1.0, numbins=2048):
-        data = self._get_fast_data()
-        if z is not None:
-            data = data[y1:y2, x1:x2, z]
-        else:
-            data = data[y1:y2, x1:x2]
-
-        return self.autocuts.calc_histogram(data, pct=pct, numbins=numbins)
-
-    def cut_levels(self, loval, hival, vmin=0.0, vmax=255.0):
-        data = self._get_data()
-        data = self.autocuts.cut_levels(data, loval, hival,
-                                        vmin=vmin, vmax=vmax)
-        self.set_data(data)
-
-    def transform(self, flip_x=False, flip_y=False, swap_xy=False):
-        data = self._get_data()
-
-        data = trcalc.transform(data, flip_x=flip_x, flip_y=flip_y,
-                                swap_xy=swap_xy)
-        self.set_data(data)
-
-    def rotate(self, rot_deg):
-        data = self._get_data()
-        wd, ht = self._get_dims(data)
-        # TODO: allow off-center rotations
-        ocx, ocy = wd // 2, ht // 2
-
-        # If there is no rotation, then we are done
-        if rot_deg == 0.0:
-            return
-
-        # Make a square from the scaled cutout, with room to rotate
-        side = int(math.sqrt(wd**2 + ht**2))
-        new_wd = new_ht = side
-        dims = (new_ht, new_wd) + data.shape[2:]
-        # TODO: fill with a different value?
-        newdata = numpy.zeros(dims)
-        # Find center of new data array
-        ncx, ncy = new_wd // 2, new_ht // 2
-
-        # Overlay the old image on the new (blank) image
-        ldx, rdx = min(ocx, ncx), min(wd - ocx, ncx)
-        bdy, tdy = min(ocy, ncy), min(ht - ocy, ncy)
-
-        newdata[ncy-bdy:ncy+tdy, ncx-ldx:ncx+rdx] = \
-                                 data[ocy-bdy:ocy+tdy, ocx-ldx:ocx+rdx]
-
-        data = newdata
-        wd, ht = self._get_dims(data)
-
-        # Rotate the image as necessary
-        rotctr_x, rotctr_y = wd // 2, ht // 2
-
-        if rot_deg != 0:
-            yi, xi = numpy.mgrid[0:ht, 0:wd]
-            xi = xi - rotctr_x
-            yi = yi - rotctr_y
-            cos_t = numpy.cos(numpy.radians(-rot_deg))
-            sin_t = numpy.sin(numpy.radians(-rot_deg))
-            ap = (xi * cos_t) - (yi * sin_t) + rotctr_x
-            bp = (xi * sin_t) + (yi * cos_t) + rotctr_y
-            ## ap = numpy.rint(ap).astype('int').clip(0, wd-1)
-            ## bp = numpy.rint(bp).astype('int').clip(0, ht-1)
-            ap = ap.astype('int').clip(0, wd-1)
-            bp = bp.astype('int').clip(0, ht-1)
-            newdata = data[bp, ap]
-            new_wd, new_ht = self._get_dims(newdata)
-
-            assert (wd == new_wd) and (ht == new_ht), \
-                   ImageError("rotated cutout is %dx%d original=%dx%d" % (
-                new_wd, new_ht, wd, ht))
-            wd, ht, data = new_wd, new_ht, newdata
-
-        self.set_data(data)
-=======
->>>>>>> 10cb63e6
 
     def info_xy(self, data_x, data_y, settings):
         # Get the value under the data coordinates
